--- conflicted
+++ resolved
@@ -153,7 +153,6 @@
             # Return default settings if file doesn't exist or is invalid
             return cls()
 
-<<<<<<< HEAD
     @classmethod
     def from_config_file(cls, config_file: str) -> "FlowMetricsSettings":
         """Alternative constructor for loading from file path string."""
@@ -261,10 +260,6 @@
 
 # Global config manager instance
 config_manager = ConfigManager()
-=======
-# For backward compatibility
-ConfigManager = FlowMetricsSettings
->>>>>>> 606bfb21
 
 # --- Public Accessor Function ---
 
