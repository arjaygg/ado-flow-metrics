import base64
import json
import logging
from datetime import datetime, timedelta
from typing import Dict, List

import requests

logger = logging.getLogger(__name__)


class AzureDevOpsClient:
    def __init__(self, org_url: str, project: str, pat_token: str):
        self.org_url = org_url.rstrip("/")
        self.project = project
        self.pat_token = pat_token
        self.headers = {
            "Authorization": f'Basic {base64.b64encode(f":{pat_token}".encode()).decode()}',
            "Content-Type": "application/json",
            "Accept": "application/json",
        }

    def verify_connection(self) -> bool:
        """Verify connection to Azure DevOps and permissions"""
        try:
            # Test basic project access
            project_url = (
                f"{self.org_url}/_apis/projects/{self.project}?api-version=7.0"
            )
            logger.info(f"Testing connection to: {project_url}")
            response = requests.get(project_url, headers=self.headers, timeout=30)

            if response.status_code == 401:
                logger.error("Authentication failed - check your PAT token")
                return False
            elif response.status_code == 403:
                logger.error("Access forbidden - check project permissions")
                return False
            elif response.status_code == 404:
                logger.error(f"Project '{self.project}' not found")
                return False
            elif response.status_code == 405:
                logger.error("Method not allowed - possible API endpoint issue")
                return False

            response.raise_for_status()
            logger.info("Connection to Azure DevOps verified successfully")
            return True

        except Exception as e:
            logger.error(f"Connection verification failed: {e}")
            return False

    def get_work_items(self, days_back: int = 90) -> List[Dict]:
        """Fetch work items from Azure DevOps"""
        logger.info(
            f"Fetching work items from the last {days_back} days for project '{self.project}'."
        )

        # Verify connection first to provide better error diagnostics
        if not self.verify_connection():
            logger.error(
                "Connection verification failed. Cannot proceed with work item fetch."
            )
            return []

        try:
            # Validate project name to prevent injection (basic sanitization)
            if not self.project.replace("-", "").replace("_", "").isalnum():
                logger.error(f"Invalid project name: {self.project}")
                return []

            # First, get work item IDs using WIQL
            # Note: Azure DevOps WIQL doesn't support full parameterization,
            # but we validate inputs above
            wiql_query = {
                "query": f"""
                SELECT [System.Id]
                FROM WorkItems
                WHERE [System.ChangedDate] >= '{(datetime.now() - timedelta(days=days_back)).strftime("%Y-%m-%d")}'
                ORDER BY [System.ChangedDate] DESC
                """
            }

            wiql_url = f"{self.org_url}/{self.project}/_apis/wit/wiql?api-version=7.0"
            logger.debug(f"Making WIQL request to: {wiql_url}")
            response = requests.post(
                wiql_url, json=wiql_query, headers=self.headers, timeout=30
            )

            if response.status_code == 405:
                logger.error(f"HTTP 405 Method Not Allowed. URL: {wiql_url}")
                logger.error(f"Request headers: {self.headers}")
                logger.error(f"Request body: {wiql_query}")
                raise requests.exceptions.HTTPError(
                    f"Azure DevOps API returned 405 Method Not Allowed. This usually indicates an incorrect API endpoint or authentication issue."
                )

            response.raise_for_status()  # Raise an exception for bad status codes

            work_item_refs = response.json().get("workItems", [])
            logger.info(f"Found {len(work_item_refs)} work item references.")

            if not work_item_refs:
                logger.warning("No work items found in the specified period.")
                return []

            work_item_ids = [item["id"] for item in work_item_refs]

            # Get detailed work item information in batches to avoid URL length limits
            work_items = []
            batch_size = 200  # Azure DevOps API limit
            for i in range(0, len(work_item_ids), batch_size):
                batch_ids = work_item_ids[i : i + batch_size]
                ids_string = ",".join(map(str, batch_ids))
<<<<<<< HEAD
                details_url = f"{self.org_url}/{self.project}/_apis/wit/workitems?ids={ids_string}&$expand=relations&api-version=7.0"
=======
                details_url = f"{self.org_url}/_apis/wit/workitemsbatch?api-version=6.0"
                batch_body = {"ids": batch_ids, "fields": [
                    "System.Id", "System.Title", "System.WorkItemType", "System.State",
                    "System.CreatedDate", "Microsoft.VSTS.Common.ClosedDate",
                    "Microsoft.VSTS.Common.StateChangeDate", "System.Tags",
                    "System.AssignedTo", "Microsoft.VSTS.Common.Priority"
                ]}
                details_response = requests.post(details_url, headers=self.headers, json=batch_body, timeout=30)
>>>>>>> a8118d2a

                logger.info(
                    f"Fetching details for batch {i//batch_size + 1}/{len(work_item_ids)//batch_size + 1} ({len(batch_ids)} items)."
                )
                logger.debug(f"Making work items request to: {details_url}")
                details_response = requests.get(
                    details_url, headers=self.headers, timeout=30
                )

                if details_response.status_code == 405:
                    logger.error(
                        f"HTTP 405 Method Not Allowed for work items detail. URL: {details_url}"
                    )
                    logger.error(
                        f"This might indicate an authentication or permissions issue."
                    )
                    raise requests.exceptions.HTTPError(
                        f"Azure DevOps API returned 405 Method Not Allowed for work items details."
                    )

                details_response.raise_for_status()

                batch_work_items = details_response.json().get("value", [])
                work_items.extend(batch_work_items)

            logger.info(
                f"Successfully fetched details for {len(work_items)} work items in total."
            )

            # Transform to our format
            transformed_items = []
            for item in work_items:
                fields = item.get("fields", {})

                # Get state history
                state_transitions = self._get_state_history(item["id"])

                # Build transformed item with better default handling
                transformed_item = {
                    "id": f"WI-{item['id']}",
                    "title": fields.get("System.Title") or "[No Title]",
                    "type": fields.get("System.WorkItemType") or "Unknown",
                    "priority": fields.get("Microsoft.VSTS.Common.Priority")
                    or "Medium",
                    "created_date": fields.get("System.CreatedDate") or "",
                    "created_by": (
                        fields.get("System.CreatedBy", {}).get("displayName")
                        if isinstance(fields.get("System.CreatedBy"), dict)
                        else str(fields.get("System.CreatedBy", ""))
                    )
                    or "Unknown",
                    "assigned_to": (
                        fields.get("System.AssignedTo", {}).get("displayName")
                        if isinstance(fields.get("System.AssignedTo"), dict)
                        else str(fields.get("System.AssignedTo", ""))
                    )
                    or "Unassigned",
                    "current_state": fields.get("System.State") or "New",
                    "state_transitions": state_transitions,
                    "story_points": fields.get("Microsoft.VSTS.Scheduling.StoryPoints"),
                    "effort_hours": fields.get(
                        "Microsoft.VSTS.Scheduling.OriginalEstimate"
                    ),
                    "tags": (
                        fields.get("System.Tags", "").split(";")
                        if fields.get("System.Tags")
                        else []
                    ),
                }

                # Skip items with critical missing data
                if not transformed_item["created_date"]:
                    logger.warning(
                        f"Skipping work item {item['id']} - missing creation date"
                    )
                    continue

                transformed_items.append(transformed_item)

            return transformed_items

        except requests.exceptions.HTTPError as http_err:
            logger.error(f"HTTP error occurred: {http_err} - {response.text}")
            return []
        except Exception as e:
            logger.exception(
                f"An unexpected error occurred while fetching work items: {e}"
            )
            return []

    def _get_state_history(self, work_item_id: int) -> List[Dict]:
        """Get state transition history for a work item"""
        try:
            updates_url = f"{self.org_url}/{self.project}/_apis/wit/workitems/{work_item_id}/updates?api-version=7.0"
            response = requests.get(updates_url, headers=self.headers, timeout=30)

            if response.status_code == 405:
                logger.warning(
                    f"HTTP 405 for state history of work item {work_item_id}. Skipping state history."
                )
                return []

            if response.status_code != 200:
                logger.warning(
                    f"Failed to get state history for work item {work_item_id}: HTTP {response.status_code}"
                )
                return []

            updates = response.json().get("value", [])
            state_transitions = []

            for update in updates:
                fields = update.get("fields", {})
                if "System.State" in fields:
                    state_info = fields["System.State"]
                    if "newValue" in state_info:
                        transition = {
                            "state": state_info["newValue"],
                            "date": update.get("fields", {})
                            .get("System.ChangedDate", {})
                            .get("newValue", ""),
                            "assigned_to": update.get("fields", {})
                            .get("System.AssignedTo", {})
                            .get("newValue", {})
                            .get("displayName", ""),
                        }
                        state_transitions.append(transition)

            return state_transitions

        except Exception as e:
            print(
                f"Error fetching state history for work item {work_item_id}: {str(e)}"
            )
            return []

    def get_team_members(self) -> List[str]:
        """Get team members from Azure DevOps"""
        try:
            teams_url = (
                f"{self.org_url}/_apis/projects/{self.project}/teams?api-version=6.0"
            )
            response = requests.get(teams_url, headers=self.headers, timeout=30)

            if response.status_code != 200:
                return []

            teams = response.json().get("value", [])
            if not teams:
                return []

            # Get members of the first team (or you can specify a specific team)
            team_id = teams[0]["id"]
            members_url = f"{self.org_url}/_apis/projects/{self.project}/teams/{team_id}/members?api-version=6.0"

            members_response = requests.get(
                members_url, headers=self.headers, timeout=30
            )

            if members_response.status_code != 200:
                return []

            members = members_response.json().get("value", [])
            return [
                member.get("identity", {}).get("displayName", "") for member in members
            ]

        except Exception as e:
            print(f"Error fetching team members: {str(e)}")
            return []


def load_azure_devops_data():
    """Load real Azure DevOps data using the configured client"""
    try:
        import os

        with open("azure_devops_config.json", "r") as f:
            config = json.load(f)

        # Try environment variable first, then config file
        pat_token = os.getenv("AZURE_DEVOPS_PAT") or config.get("AZURE_DEVOPS_PAT")
        if not pat_token or pat_token == "YOUR_PAT_TOKEN_HERE":
            print("Please set your Azure DevOps PAT token:")
            print(
                "Option 1: Set environment variable: export AZURE_DEVOPS_PAT=your_token_here"
            )
            print("Option 2: Update azure_devops_config.json with your token")
            return None

        client = AzureDevOpsClient(
            org_url=config["AZURE_DEVOPS_ORG_URL"],
            project=config["AZURE_DEVOPS_DEFAULT_PROJECT"],
            pat_token=pat_token,
        )

        print("Fetching work items from Azure DevOps...")
        work_items = client.get_work_items()

        if work_items:
            print(f"Successfully fetched {len(work_items)} work items")

            # Save to file
            with open("azure_devops_workitems.json", "w") as f:
                json.dump(work_items, f, indent=2)

            return work_items
        else:
            print("No work items found or error occurred")
            return None

    except Exception as e:
        print(f"Error loading Azure DevOps data: {str(e)}")
        return None


if __name__ == "__main__":
    work_items = load_azure_devops_data()
    if work_items:
        print("Azure DevOps data loaded successfully!")
    else:
        print(
            "Failed to load Azure DevOps data. Check your configuration and PAT token."
        )<|MERGE_RESOLUTION|>--- conflicted
+++ resolved
@@ -113,18 +113,7 @@
             for i in range(0, len(work_item_ids), batch_size):
                 batch_ids = work_item_ids[i : i + batch_size]
                 ids_string = ",".join(map(str, batch_ids))
-<<<<<<< HEAD
                 details_url = f"{self.org_url}/{self.project}/_apis/wit/workitems?ids={ids_string}&$expand=relations&api-version=7.0"
-=======
-                details_url = f"{self.org_url}/_apis/wit/workitemsbatch?api-version=6.0"
-                batch_body = {"ids": batch_ids, "fields": [
-                    "System.Id", "System.Title", "System.WorkItemType", "System.State",
-                    "System.CreatedDate", "Microsoft.VSTS.Common.ClosedDate",
-                    "Microsoft.VSTS.Common.StateChangeDate", "System.Tags",
-                    "System.AssignedTo", "Microsoft.VSTS.Common.Priority"
-                ]}
-                details_response = requests.post(details_url, headers=self.headers, json=batch_body, timeout=30)
->>>>>>> a8118d2a
 
                 logger.info(
                     f"Fetching details for batch {i//batch_size + 1}/{len(work_item_ids)//batch_size + 1} ({len(batch_ids)} items)."
